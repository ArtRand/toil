# Copyright (C) 2015 UCSC Computational Genomics Lab
#
# Licensed under the Apache License, Version 2.0 (the "License");
# you may not use this file except in compliance with the License.
# You may obtain a copy of the License at
#
#     http://www.apache.org/licenses/LICENSE-2.0
#
# Unless required by applicable law or agreed to in writing, software
# distributed under the License is distributed on an "AS IS" BASIS,
# WITHOUT WARRANTIES OR CONDITIONS OF ANY KIND, either express or implied.
# See the License for the specific language governing permissions and
# limitations under the License.
"""
Launches a toil leader instance with the specified provisioner
"""
import logging
from toil.lib.bioio import parseBasicOptions, getBasicOptionParser
from toil.utils import addBasicProvisionerOptions
<<<<<<< HEAD
from toil.provisioners import clusterFactory
=======
from toil import applianceSelf
>>>>>>> 1c37dd29
from toil.jobStores.azureJobStore import credential_file_path

logger = logging.getLogger(__name__)


def createTagsDict(tagList):
    tagsDict = dict()
    for tag in tagList:
        key, value = tag.split('=')
        tagsDict[key] = value
    return tagsDict


def main():
    parser = getBasicOptionParser()
    parser = addBasicProvisionerOptions(parser)
    parser.add_argument("--leaderNodeType", dest="leaderNodeType", required=True,
                        help="Non-preemptable node type to use for the cluster leader.")
    parser.add_argument("--keyPairName", dest='keyPairName', required=True,
                        help="On AWS, the name of the AWS key pair to include on the instance."
                        " On Google/GCE, this is the ssh key pair."
                        " On Azure, this will be used as the owner tag.")
    parser.add_argument("--publicKeyFile", dest='publicKeyFile', default="~/.ssh/id_rsa.pub",
                        help="On Azure, the file"
                        " containing the key pairs (the first key pair will be used).")
    parser.add_argument("--boto", dest='botoPath',
                        help="The path to the boto credentials directory. This is transferred "
                        "to all nodes in order to access the AWS jobStore from non-AWS instances.")
    parser.add_argument("-t", "--tag", metavar='NAME=VALUE', dest='tags',
                        default=[], action='append',
                        help="Tags are added to the AWS cluster for this node and all of its "
                             "children. Tags are of the form:\n"
                             " -t key1=value1 --tag key2=value2\n"
                             "Multiple tags are allowed and each tag needs its own flag. By "
                             "default the cluster is tagged with "
                             " {\n"
                             "      \"Name\": clusterName,\n"
                             "      \"Owner\": IAM username\n"
                             " }. ")
    parser.add_argument("--vpcSubnet",
                        help="VPC subnet ID to launch cluster in. Uses default subnet if not "
                        "specified. This subnet needs to have auto assign IPs turned on.")
    parser.add_argument("--nodeTypes", dest='nodeTypes', default=None, type=str,
                        help="Comma-separated list of node types to create while launching the "
                             "leader. The syntax for each node type depends on the provisioner "
                             "used. For the aws provisioner this is the name of an EC2 instance "
                             "type followed by a colon and the price in dollar to bid for a spot "
                             "instance, for example 'c3.8xlarge:0.42'. Must also provide the "
                             "--workers argument to specify how many workers of each node type "
                             "to create.")
    parser.add_argument("-w", "--workers", dest='workers', default=None, type=str,
                        help="Comma-separated list of the number of workers of each node type to "
                             "launch alongside the leader when the cluster is created. This can be "
                             "useful if running toil without auto-scaling but with need of more "
                             "hardware support")
    parser.add_argument("--leaderStorage", dest='leaderStorage', type=int, default=50,
                        help="Specify the size (in gigabytes) of the root volume for the leader "
                             "instance.  This is an EBS volume.")
    parser.add_argument("--nodeStorage", dest='nodeStorage', type=int, default=50,
                        help="Specify the size (in gigabytes) of the root volume for any worker "
                             "instances created when using the -w flag. This is an EBS volume.")
    parser.add_argument('--forceDockerAppliance', dest='forceDockerAppliance', action='store_true',
                        default=False,
                        help="Disables sanity checking the existence of the docker image specified "
                             "by TOIL_APPLIANCE_SELF, which Toil uses to provision mesos for "
                             "autoscaling.")
    parser.add_argument("--azureStorageCredentials", dest='azureStorageCredentials', type=str,
                        default=credential_file_path,
                        help="The location of the file containing the Azure storage credentials. If not specified,"
                             " the default file is used with Azure provisioning. Use 'None' to disable"
                             " the transfer of credentials.")
    config = parseBasicOptions(parser)
    tagsDict = None if config.tags is None else createTagsDict(config.tags)

<<<<<<< HEAD
    # parse node types
=======
    # checks the validity of TOIL_APPLIANCE_SELF before proceeding
    checkToilApplianceSelf = applianceSelf(forceDockerAppliance=config.forceDockerAppliance)

>>>>>>> 1c37dd29
    spotBids = []
    nodeTypes = []
    preemptableNodeTypes = []
    numNodes = []
    numPreemptableNodes = []
    if (config.nodeTypes or config.workers) and not (config.nodeTypes and config.workers):
        raise RuntimeError("The --nodeTypes and --workers options must be specified together,")
    if config.nodeTypes:
        nodeTypesList = config.nodeTypes.split(",")
        numWorkersList = config.workers.split(",")
        if not len(nodeTypesList) == len(numWorkersList):
            raise RuntimeError("List of node types must be the same length as the list of workers.")
        for nodeTypeStr, num in zip(nodeTypesList, numWorkersList):
            parsedBid = nodeTypeStr.split(':', 1)
            if len(nodeTypeStr) != len(parsedBid[0]):
                #Is a preemptable node
                preemptableNodeTypes.append(parsedBid[0])
                spotBids.append(float(parsedBid[1]))
                numPreemptableNodes.append(int(num))
            else:
                nodeTypes.append(nodeTypeStr)
                numNodes.append(int(num))

<<<<<<< HEAD
    cluster = clusterFactory(provisioner=config.provisioner,
                             clusterName=config.clusterName, zone=config.zone)
    cluster.launchCluster(leaderNodeType=config.leaderNodeType,
                          keyName=config.keyPairName,
                          botoPath=config.botoPath,
                          userTags=tagsDict,
                          leaderStorage=config.leaderStorage,
                          nodeStorage=config.nodeStorage,
                          vpcSubnet=config.vpcSubnet,
                          publicKeyFile=config.publicKeyFile,
                          azureStorageCredentials=config.azureStorageCredentials)
    for nodeType, workers in zip(nodeTypes, numNodes):
        cluster.addNodes(nodeType=nodeType, numNodes=workers, preemptable=False)
    for nodeType, workers, spotBid in zip(preemptableNodeTypes, numPreemptableNodes, spotBids):
        cluster.addNodes(nodeType=nodeType, numNodes=workers, preemptable=True,
                                           spotBid=spotBid)
=======
    provisioner.launchCluster(leaderNodeType=config.leaderNodeType,
                              leaderSpotBid=leaderSpotBid,
                              nodeTypes=nodeTypes,
                              preemptableNodeTypes=preemptableNodeTypes,
                              numWorkers=numNodes,
                              numPreemptableWorkers=numPreemptableNodes,
                              keyName=config.keyPairName,
                              botoPath=config.botoPath,
                              clusterName=config.clusterName,
                              spotBids=spotBids,
                              userTags=tagsDict,
                              zone=config.zone,
                              leaderStorage=config.leaderStorage,
                              nodeStorage=config.nodeStorage,
                              vpcSubnet=config.vpcSubnet,
                              publicKeyFile=config.publicKeyFile,
                              azureStorageCredentials=config.azureStorageCredentials)
>>>>>>> 1c37dd29
<|MERGE_RESOLUTION|>--- conflicted
+++ resolved
@@ -17,11 +17,8 @@
 import logging
 from toil.lib.bioio import parseBasicOptions, getBasicOptionParser
 from toil.utils import addBasicProvisionerOptions
-<<<<<<< HEAD
 from toil.provisioners import clusterFactory
-=======
 from toil import applianceSelf
->>>>>>> 1c37dd29
 from toil.jobStores.azureJobStore import credential_file_path
 
 logger = logging.getLogger(__name__)
@@ -96,13 +93,10 @@
     config = parseBasicOptions(parser)
     tagsDict = None if config.tags is None else createTagsDict(config.tags)
 
-<<<<<<< HEAD
-    # parse node types
-=======
+
     # checks the validity of TOIL_APPLIANCE_SELF before proceeding
-    checkToilApplianceSelf = applianceSelf(forceDockerAppliance=config.forceDockerAppliance)
+    applianceSelf(forceDockerAppliance=config.forceDockerAppliance)
 
->>>>>>> 1c37dd29
     spotBids = []
     nodeTypes = []
     preemptableNodeTypes = []
@@ -126,7 +120,6 @@
                 nodeTypes.append(nodeTypeStr)
                 numNodes.append(int(num))
 
-<<<<<<< HEAD
     cluster = clusterFactory(provisioner=config.provisioner,
                              clusterName=config.clusterName, zone=config.zone)
     cluster.launchCluster(leaderNodeType=config.leaderNodeType,
@@ -143,22 +136,3 @@
     for nodeType, workers, spotBid in zip(preemptableNodeTypes, numPreemptableNodes, spotBids):
         cluster.addNodes(nodeType=nodeType, numNodes=workers, preemptable=True,
                                            spotBid=spotBid)
-=======
-    provisioner.launchCluster(leaderNodeType=config.leaderNodeType,
-                              leaderSpotBid=leaderSpotBid,
-                              nodeTypes=nodeTypes,
-                              preemptableNodeTypes=preemptableNodeTypes,
-                              numWorkers=numNodes,
-                              numPreemptableWorkers=numPreemptableNodes,
-                              keyName=config.keyPairName,
-                              botoPath=config.botoPath,
-                              clusterName=config.clusterName,
-                              spotBids=spotBids,
-                              userTags=tagsDict,
-                              zone=config.zone,
-                              leaderStorage=config.leaderStorage,
-                              nodeStorage=config.nodeStorage,
-                              vpcSubnet=config.vpcSubnet,
-                              publicKeyFile=config.publicKeyFile,
-                              azureStorageCredentials=config.azureStorageCredentials)
->>>>>>> 1c37dd29
