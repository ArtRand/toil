# Copyright (C) 2015-2016 Regents of the University of California
#
# Licensed under the Apache License, Version 2.0 (the "License");
# you may not use this file except in compliance with the License.
# You may obtain a copy of the License at
#
#     http://www.apache.org/licenses/LICENSE-2.0
#
# Unless required by applicable law or agreed to in writing, software
# distributed under the License is distributed on an "AS IS" BASIS,
# WITHOUT WARRANTIES OR CONDITIONS OF ANY KIND, either express or implied.
# See the License for the specific language governing permissions and
# limitations under the License.

from __future__ import print_function
import os
import textwrap

applianceSelf = os.environ['TOIL_APPLIANCE_SELF']
sdistName = os.environ['_TOIL_SDIST_NAME']


dependencies = ' '.join(['libffi-dev',  # For client side encryption for 'azure' extra with PyNACL
                         'python-dev',  # For installing Python packages with native code
                         'python-pip',  # Bootstrap pip, but needs upgrading, see below
                         'libcurl4-openssl-dev',
                         'libssl-dev',
                         'wget',
                         'curl',
                         'openssh-server',
                         'mesos=1.0.1-2.0.93.ubuntu1404',
                         "nodejs", # CWL support for javascript expressions
                         'rsync',
                         'screen'])


def heredoc(s):
    s = textwrap.dedent(s).format(**globals())
    return s[1:] if s.startswith('\n') else s


motd = heredoc('''

    This is the Toil appliance. You can run your Toil script directly on the appliance, but only
    in single-machine mode. Alternatively, create a Toil cluster with `toil launch-cluster`,
    log into the leader of that cluster with `toil ssh-cluster` and run your Toil script there.

    For more information see http://toil.readthedocs.io/en/latest/

    Copyright (C) 2015-2016 Regents of the University of California

    Version: {applianceSelf}

''')

# Prepare motd to be echoed in the Dockerfile using a RUN statement that uses bash's print
motd = ''.join(l + '\\n\\\n' for l in motd.splitlines())

print(heredoc('''
    FROM ubuntu:14.04

    RUN echo "deb http://repos.mesosphere.io/ubuntu/ trusty main" \
        > /etc/apt/sources.list.d/mesosphere.list \
        && apt-key adv --keyserver keyserver.ubuntu.com --recv E56151BF \
        && echo "deb http://deb.nodesource.com/node_6.x trusty main" \
        > /etc/apt/sources.list.d/nodesource.list \
        && apt-key adv --keyserver keyserver.ubuntu.com --recv 68576280 \
        && apt-get -y update \
        && apt-get -y install {dependencies} \
        && apt-get clean && rm -rf /var/lib/apt/lists/*

    RUN mkdir /root/.ssh && \
        chmod 700 /root/.ssh

    ADD waitForKey.sh /usr/bin/waitForKey.sh

    RUN chmod 777 /usr/bin/waitForKey.sh

    # The stock pip is too old and can't install from sdist with extras
    RUN pip install --upgrade pip==9.0.1

    # Default setuptools is too old
    RUN pip install --upgrade setuptools==36.5.0

    # Include virtualenv, as it is still the recommended way to deploy pipelines
    RUN pip install --upgrade virtualenv==15.0.3

    # Install s3am (--never-download prevents silent upgrades to pip, wheel and setuptools)
    RUN virtualenv --never-download /home/s3am \
        && /home/s3am/bin/pip install s3am==2.0 \
        && ln -s /home/s3am/bin/s3am /usr/local/bin/

    # Install statically linked version of docker client
    RUN curl https://get.docker.com/builds/Linux/x86_64/docker-1.13.1.tgz \
         | tar -xvzf - --transform='s,[^/]*/,,g' -C /usr/local/bin/ \
         && chmod u+x /usr/local/bin/docker

    # Fix for Mesos interface dependency missing on ubuntu
    RUN pip install protobuf==3.0.0

    # Move the Mesos module onto the Python path
    RUN ln -s /usr/lib/python2.7/site-packages/mesos /usr/local/lib/python2.7/dist-packages/mesos

    # Fix for https://issues.apache.org/jira/browse/MESOS-3793
    ENV MESOS_LAUNCHER=posix

    # Fix for `screen` (https://github.com/BD2KGenomics/toil/pull/1386#issuecomment-267424561)
    ENV TERM linux

    # An appliance may need to start more appliances, e.g. when the leader appliance launches the
    # worker appliance on a worker node. To support this, we embed a self-reference into the image:
    ENV TOIL_APPLIANCE_SELF {applianceSelf}

    RUN mkdir /var/lib/toil

    ENV TOIL_WORKDIR /var/lib/toil

    # This component changes most frequently and keeping it last maximizes Docker cache hits.
    COPY {sdistName} .
<<<<<<< HEAD
    RUN pip install {sdistName}[aws,mesos,encryption,cwl,azure]
=======
    RUN pip install {sdistName}[all]
>>>>>>> 3e7a6a59
    RUN rm {sdistName}

    # We intentionally inherit the default ENTRYPOINT and CMD from the base image, to the effect
    # that the running appliance just gives you a shell. To start the Mesos master or slave
    # daemons, the user # should override the entrypoint via --entrypoint.

    RUN echo '[ ! -z "$TERM" -a -r /etc/motd ] && cat /etc/motd' >> /etc/bash.bashrc \
        && printf '{motd}' > /etc/motd
'''))<|MERGE_RESOLUTION|>--- conflicted
+++ resolved
@@ -117,11 +117,7 @@
 
     # This component changes most frequently and keeping it last maximizes Docker cache hits.
     COPY {sdistName} .
-<<<<<<< HEAD
-    RUN pip install {sdistName}[aws,mesos,encryption,cwl,azure]
-=======
     RUN pip install {sdistName}[all]
->>>>>>> 3e7a6a59
     RUN rm {sdistName}
 
     # We intentionally inherit the default ENTRYPOINT and CMD from the base image, to the effect
